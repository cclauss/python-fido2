--- conflicted
+++ resolved
@@ -29,7 +29,7 @@
 from .ctap import CtapDevice, CtapError
 from .ctap1 import Ctap1, APDU, ApduError
 from .ctap2 import Ctap2, AssertionResponse, Info
-from .ctap2.pin import ClientPin, PERMISSIONS
+from .ctap2.pin import ClientPin
 from .ctap2.extensions import Ctap2Extension
 from .webauthn import (
     AttestationObject,
@@ -456,7 +456,6 @@
             return True
         return False
 
-<<<<<<< HEAD
     def _get_token(self, permissions, rp_id, pin, event, on_keepalive):
         if pin:
             if self.info.options.get("clientPin"):
@@ -506,8 +505,6 @@
                 internal_uv = True
         return pin_protocol, pin_auth, internal_uv
 
-    def make_credential(self, options, **kwargs):
-=======
     def make_credential(
         self,
         options: PublicKeyCredentialCreationOptions,
@@ -515,7 +512,6 @@
         event: Optional[Event] = None,
         on_keepalive: Optional[Callable[[int], None]] = None,
     ):
->>>>>>> 9c0d4684
         """Creates a credential.
 
         :param options: PublicKeyCredentialCreationOptions data.
@@ -540,7 +536,7 @@
         selection = options.authenticator_selection or AuthenticatorSelectionCriteria()
 
         try:
-            att_obj, extension_outputs = self._do_make_credential(
+            att_resp, extension_outputs = self._do_make_credential(
                 client_data,
                 options.rp,
                 options.user,
@@ -554,13 +550,11 @@
                 on_keepalive,
             )
             return AuthenticatorAttestationResponse(
-<<<<<<< HEAD
                 client_data,
-                att_obj,
+                AttestationObject.create(
+                    att_resp.fmt, att_resp.auth_data, att_resp.att_stmt
+                ),
                 extension_outputs,
-=======
-                client_data, att_obj, extension_outputs
->>>>>>> 9c0d4684
             )
         except CtapError as e:
             raise _ctap2client_err(e)
@@ -582,32 +576,6 @@
         event,
         on_keepalive,
     ):
-<<<<<<< HEAD
-=======
-        self.info = self.ctap2.get_info()  # Make sure we have "fresh" info
-        pin_auth = None
-        pin_protocol = None
-        if pin:
-            pin_protocol = self.client_pin.protocol.VERSION
-            pin_token = self.client_pin.get_pin_token(
-                pin, PERMISSIONS.MAKE_CREDENTIAL, rp["id"]
-            )
-            pin_auth = self.client_pin.protocol.authenticate(
-                pin_token, client_data.hash
-            )
-        elif self.info.options.get("clientPin") and not uv:
-            raise ClientError.ERR.BAD_REQUEST("PIN required but not provided")
-
-        if not (rk or uv):
-            options = None
-        else:
-            options = {}
-            if rk:
-                options["rk"] = True
-            if uv:
-                options["uv"] = True
-
->>>>>>> 9c0d4684
         if exclude_list:
             # Filter out credential IDs which are too long
             max_len = self.info.max_cred_id_length
@@ -646,7 +614,7 @@
             if internal_uv:
                 options["uv"] = True
 
-        att_resp = self.ctap2.make_credential(
+        att_obj = self.ctap2.make_credential(
             client_data.hash,
             rp,
             user,
@@ -662,7 +630,6 @@
 
         # Process extenstion outputs
         extension_outputs = {}
-<<<<<<< HEAD
         try:
             for ext in used_extensions:
                 output = ext.process_create_output(att_obj.auth_data)
@@ -670,19 +637,8 @@
                     extension_outputs.update(output)
         except ValueError as e:
             raise ClientError.ERR.CONFIGURATION_UNSUPPORTED(e)
-=======
-        for ext in used_extensions:
-            output = ext.process_create_output(att_resp.auth_data)
-            if output is not None:
-                extension_outputs.update(output)
->>>>>>> 9c0d4684
-
-        return (
-            AttestationObject.create(
-                att_resp.fmt, att_resp.auth_data, att_resp.att_stmt
-            ),
-            extension_outputs,
-        )
+
+        return att_obj, extension_outputs
 
     def _ctap1_make_credential(
         self,
@@ -780,13 +736,9 @@
                 on_keepalive,
             )
             return Fido2ClientAssertionSelection(
-<<<<<<< HEAD
                 client_data,
                 assertions,
                 used_extensions,
-=======
-                client_data, assertions, used_extensions
->>>>>>> 9c0d4684
             )
         except CtapError as e:
             raise _ctap2client_err(e)
@@ -805,28 +757,10 @@
         event,
         on_keepalive,
     ):
-<<<<<<< HEAD
         pin_protocol, pin_auth, internal_uv = self._get_auth_params(
             client_data, rp_id, user_verification, pin, event, on_keepalive
         )
         if internal_uv:
-=======
-        self.info = self.ctap2.get_info()  # Make sure we have "fresh" info
-        pin_auth = None
-        pin_protocol = None
-        if pin:
-            pin_protocol = self.client_pin.protocol.VERSION
-            pin_token = self.client_pin.get_pin_token(
-                pin, PERMISSIONS.GET_ASSERTION, rp_id
-            )
-            pin_auth = self.client_pin.protocol.authenticate(
-                pin_token, client_data.hash
-            )
-        elif self.info.options.get("clientPin") and not uv:
-            raise ClientError.ERR.BAD_REQUEST("PIN required but not provided")
-
-        if uv:
->>>>>>> 9c0d4684
             options = {"uv": True}
         else:
             options = None
